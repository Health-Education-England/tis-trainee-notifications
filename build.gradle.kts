plugins {
  java
  id("org.springframework.boot") version "3.2.3"
  id("io.spring.dependency-management") version "1.1.4"

  // Code quality plugins
  checkstyle
  jacoco
  id("org.sonarqube") version "4.4.1.3373"
}

group = "uk.nhs.tis.trainee"
<<<<<<< HEAD
version = "1.21.0"
=======
version = "1.21.2"
>>>>>>> 99cca264

configurations {
  compileOnly {
    extendsFrom(configurations.annotationProcessor.get())
  }
}

repositories {
  mavenCentral()
}

dependencyManagement {
  imports {
    mavenBom("org.springframework.cloud:spring-cloud-dependencies:2023.0.0")
    mavenBom("io.awspring.cloud:spring-cloud-aws-dependencies:3.1.0")
  }
}

dependencies {
  // Spring Boot starters
  implementation("org.springframework.boot:spring-boot-starter-actuator")
  implementation("org.springframework.boot:spring-boot-starter-data-mongodb")
  implementation("org.springframework.boot:spring-boot-starter-data-redis")
  implementation("org.springframework.boot:spring-boot-starter-data-jpa")
  implementation("org.springframework.boot:spring-boot-starter-mail")
  implementation("org.springframework.boot:spring-boot-starter-quartz")
  implementation("org.springframework.boot:spring-boot-starter-thymeleaf")
  implementation("org.springframework.boot:spring-boot-starter-web")
  testImplementation("org.springframework.boot:spring-boot-starter-test")

  implementation("io.awspring.cloud:spring-cloud-aws-starter-ses")
  implementation("io.awspring.cloud:spring-cloud-aws-starter-sqs")
  implementation("software.amazon.awssdk:cognitoidentityprovider")
  implementation("com.amazonaws:aws-xray-recorder-sdk-spring:2.15.1")

  implementation("com.mysql:mysql-connector-j")
  implementation("org.flywaydb:flyway-core")
  implementation("org.flywaydb:flyway-mysql")

  // Lombok
  compileOnly("org.projectlombok:lombok")
  annotationProcessor("org.projectlombok:lombok")

  // MapStruct
  val mapstructVersion = "1.5.5.Final"
  implementation("org.mapstruct:mapstruct:${mapstructVersion}")
  annotationProcessor("org.mapstruct:mapstruct-processor:${mapstructVersion}")
  testAnnotationProcessor("org.mapstruct:mapstruct-processor:${mapstructVersion}")

  val mongockVersion = "5.4.0"
  implementation("io.mongock:mongock-springboot-v3:${mongockVersion}")
  implementation("io.mongock:mongodb-springdata-v4-driver:${mongockVersion}")

  // Sentry reporting
  val sentryVersion = "7.6.0"
  implementation("io.sentry:sentry-spring-boot-starter-jakarta:$sentryVersion")
  implementation("io.sentry:sentry-logback:${sentryVersion}")

  testImplementation("org.springframework.cloud:spring-cloud-starter-bootstrap")
  val playtikaTestcontainersVersion = "3.1.5"
  testImplementation("com.playtika.testcontainers:embedded-mongodb:$playtikaTestcontainersVersion")
  testImplementation("com.playtika.testcontainers:embedded-mysql:$playtikaTestcontainersVersion")
  testImplementation("com.playtika.testcontainers:embedded-redis:$playtikaTestcontainersVersion")
  testImplementation("com.h2database:h2")
  testImplementation("org.testcontainers:junit-jupiter:1.19.6")

  testImplementation("org.jsoup:jsoup:1.17.2")
}

java {
  toolchain {
    languageVersion.set(JavaLanguageVersion.of(17))
    vendor.set(JvmVendorSpec.ADOPTIUM)
  }
}

checkstyle {
  config = resources.text.fromArchiveEntry(configurations.checkstyle.get().first(), "google_checks.xml")
}

sonarqube {
  properties {
    property("sonar.host.url", "https://sonarcloud.io")
    property("sonar.login", System.getenv("SONAR_TOKEN"))
    property("sonar.organization", "health-education-england")
    property("sonar.projectKey", "Health-Education-England_tis-trainee-notifications")

    property("sonar.java.checkstyle.reportPaths",
      "build/reports/checkstyle/main.xml,build/reports/checkstyle/test.xml")
  }
}

tasks.jacocoTestReport {
  reports {
    html.required.set(true)
    xml.required.set(true)
  }
}

tasks.test {
  finalizedBy(tasks.jacocoTestReport)
  useJUnitPlatform()
}<|MERGE_RESOLUTION|>--- conflicted
+++ resolved
@@ -10,11 +10,7 @@
 }
 
 group = "uk.nhs.tis.trainee"
-<<<<<<< HEAD
-version = "1.21.0"
-=======
-version = "1.21.2"
->>>>>>> 99cca264
+version = "1.21.3"
 
 configurations {
   compileOnly {
